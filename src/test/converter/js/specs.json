{
  "id": 0,
  "name": "typedoc",
<<<<<<< HEAD
  "kind": 1,
  "kindString": "Project",
=======
  "kind": 0,
>>>>>>> b2a88ba4
  "flags": {},
  "children": [
    {
      "id": 1,
      "name": "export-eq-type",
      "kind": 1,
      "kindString": "Module",
      "flags": {},
      "comment": {},
      "children": [
        {
          "id": 5,
          "name": "Foo",
          "kind": 4194304,
          "kindString": "Type alias",
          "flags": {},
          "type": {
            "type": "intrinsic",
            "name": "string"
          }
        },
        {
          "id": 2,
          "name": "export=",
          "kind": 64,
          "kindString": "Function",
          "flags": {
            "isConst": true
          },
          "signatures": [
            {
              "id": 3,
              "name": "export=",
              "kind": 4096,
              "kindString": "Call signature",
              "flags": {},
              "comment": {},
              "parameters": [
                {
                  "id": 4,
                  "name": "x",
                  "kind": 32768,
                  "kindString": "Parameter",
                  "flags": {},
                  "comment": {},
                  "type": {
                    "type": "intrinsic",
                    "name": "string"
                  }
                }
              ],
              "type": {
                "type": "intrinsic",
                "name": "string"
              }
            }
          ]
        }
      ],
      "groups": [
        {
          "title": "Type aliases",
          "kind": 4194304,
          "children": [
            5
          ]
        },
        {
          "title": "Functions",
          "kind": 64,
          "children": [
            2
          ]
        }
      ]
    },
    {
      "id": 6,
      "name": "index",
      "kind": 1,
      "kindString": "Module",
      "flags": {},
      "comment": {},
      "children": [
        {
          "id": 17,
          "name": "AlsoInterfaceIsh",
          "kind": 256,
          "kindString": "Interface",
          "flags": {},
          "comment": {
            "shortText": "docs for interface"
          },
          "children": [
<<<<<<< HEAD
            10
          ]
        }
      ]
    },
    {
      "id": 8,
      "name": "ColumnType",
      "kind": 2097152,
      "kindString": "Type alias",
      "flags": {},
      "type": {
        "type": "intrinsic",
        "name": "string"
      }
    },
    {
      "id": 38,
      "name": "Foo",
      "kind": 2097152,
      "kindString": "Type alias",
      "flags": {},
      "type": {
        "type": "reflection",
        "declaration": {
          "id": 39,
          "name": "__type",
          "kind": 65536,
          "kindString": "Type literal",
          "flags": {},
          "signatures": [
=======
>>>>>>> b2a88ba4
            {
              "id": 19,
              "name": "bar",
              "kind": 1024,
              "kindString": "Property",
              "flags": {},
              "comment": {
                "shortText": "can also use prop tag"
              },
              "type": {
                "type": "intrinsic",
                "name": "string"
              }
            },
            {
              "id": 18,
              "name": "foo",
              "kind": 1024,
              "kindString": "Property",
              "flags": {},
              "comment": {
                "shortText": "docs for property"
              },
              "type": {
                "type": "intrinsic",
                "name": "string"
              }
            }
          ],
          "groups": [
            {
              "title": "Properties",
              "kind": 1024,
              "children": [
                19,
                18
              ]
            }
          ]
<<<<<<< HEAD
        }
      }
    },
    {
      "id": 24,
      "name": "HasReturnTag",
      "kind": 2097152,
      "kindString": "Type alias",
      "flags": {},
      "type": {
        "type": "reflection",
        "declaration": {
          "id": 25,
          "name": "__type",
          "kind": 65536,
          "kindString": "Type literal",
=======
        },
        {
          "id": 15,
          "name": "InterfaceIsh",
          "kind": 256,
          "kindString": "Interface",
>>>>>>> b2a88ba4
          "flags": {},
          "children": [
            {
              "id": 16,
              "name": "foo",
              "kind": 1024,
              "kindString": "Property",
              "flags": {},
              "comment": {
                "shortText": "docs for property\nmore docs for property"
              },
              "type": {
                "type": "intrinsic",
                "name": "string"
              }
            }
          ],
          "groups": [
            {
              "title": "Properties",
              "kind": 1024,
              "children": [
                16
              ]
            }
          ]
<<<<<<< HEAD
        }
      }
    },
    {
      "id": 36,
      "name": "Identity",
      "kind": 2097152,
      "kindString": "Type alias",
      "flags": {},
      "comment": {
        "shortText": "comment on alias"
      },
      "typeParameter": [
=======
        },
        {
          "id": 14,
          "name": "ColumnType",
          "kind": 4194304,
          "kindString": "Type alias",
          "flags": {},
          "type": {
            "type": "intrinsic",
            "name": "string"
          }
        },
>>>>>>> b2a88ba4
        {
          "id": 44,
          "name": "Foo",
          "kind": 4194304,
          "kindString": "Type alias",
          "flags": {},
          "type": {
            "type": "reflection",
            "declaration": {
              "id": 45,
              "name": "__type",
              "kind": 65536,
              "kindString": "Type literal",
              "flags": {},
              "signatures": [
                {
                  "id": 46,
                  "name": "__type",
                  "kind": 4096,
                  "kindString": "Call signature",
                  "flags": {},
                  "parameters": [
                    {
                      "id": 47,
                      "name": "args",
                      "kind": 32768,
                      "kindString": "Parameter",
                      "flags": {
                        "isRest": true
                      },
                      "type": {
                        "type": "array",
                        "elementType": {
                          "type": "intrinsic",
                          "name": "string"
                        }
                      }
                    }
                  ],
                  "type": {
                    "type": "intrinsic",
                    "name": "number"
                  }
                }
              ]
            }
          }
        },
        {
          "id": 30,
          "name": "HasReturnTag",
          "kind": 4194304,
          "kindString": "Type alias",
          "flags": {},
          "type": {
            "type": "reflection",
            "declaration": {
              "id": 31,
              "name": "__type",
              "kind": 65536,
              "kindString": "Type literal",
              "flags": {},
              "signatures": [
                {
                  "id": 32,
                  "name": "__type",
                  "kind": 4096,
                  "kindString": "Call signature",
                  "flags": {},
                  "type": {
                    "type": "intrinsic",
                    "name": "string"
                  }
                }
              ]
            }
          }
        },
        {
          "id": 42,
          "name": "Identity",
          "kind": 4194304,
          "kindString": "Type alias",
          "flags": {},
          "comment": {
            "shortText": "comment on alias"
          },
          "typeParameter": [
            {
              "id": 43,
              "name": "T",
              "kind": 131072,
              "kindString": "Type parameter",
              "flags": {},
              "comment": {
                "shortText": "comment on template"
              }
            }
          ],
          "type": {
            "type": "reference",
            "name": "T"
          }
<<<<<<< HEAD
        }
      ],
      "type": {
        "type": "reference",
        "name": "T"
      }
    },
    {
      "id": 27,
      "name": "IdentityFn",
      "kind": 2097152,
      "kindString": "Type alias",
      "flags": {},
      "typeParameter": [
=======
        },
>>>>>>> b2a88ba4
        {
          "id": 33,
          "name": "IdentityFn",
          "kind": 4194304,
          "kindString": "Type alias",
          "flags": {},
          "typeParameter": [
            {
              "id": 37,
              "name": "T",
              "kind": 131072,
              "kindString": "Type parameter",
              "flags": {}
            }
          ],
          "type": {
            "type": "reflection",
            "declaration": {
              "id": 34,
              "name": "__type",
              "kind": 65536,
              "kindString": "Type literal",
              "flags": {},
              "signatures": [
                {
                  "id": 35,
                  "name": "__type",
                  "kind": 4096,
                  "kindString": "Call signature",
                  "flags": {},
                  "parameters": [
                    {
                      "id": 36,
                      "name": "data",
                      "kind": 32768,
                      "kindString": "Parameter",
                      "flags": {},
                      "type": {
                        "type": "reference",
                        "name": "T"
                      }
                    }
                  ],
                  "type": {
                    "type": "reference",
                    "name": "T"
                  }
                }
              ]
            }
<<<<<<< HEAD
          ]
        }
      }
    },
    {
      "id": 16,
      "name": "IntersectionType",
      "kind": 2097152,
      "kindString": "Type alias",
      "flags": {},
      "comment": {
        "shortText": "docs for alias"
      },
      "type": {
        "type": "intersection",
        "types": [
          {
=======
          }
        },
        {
          "id": 22,
          "name": "IntersectionType",
          "kind": 4194304,
          "kindString": "Type alias",
          "flags": {},
          "comment": {
            "shortText": "docs for alias"
          },
          "type": {
            "type": "intersection",
            "types": [
              {
                "type": "reflection",
                "declaration": {
                  "id": 23,
                  "name": "__type",
                  "kind": 65536,
                  "kindString": "Type literal",
                  "flags": {},
                  "children": [
                    {
                      "id": 24,
                      "name": "x",
                      "kind": 1024,
                      "kindString": "Property",
                      "flags": {},
                      "type": {
                        "type": "intrinsic",
                        "name": "string"
                      }
                    }
                  ],
                  "groups": [
                    {
                      "title": "Properties",
                      "kind": 1024,
                      "children": [
                        24
                      ]
                    }
                  ]
                }
              },
              {
                "type": "reflection",
                "declaration": {
                  "id": 25,
                  "name": "__type",
                  "kind": 65536,
                  "kindString": "Type literal",
                  "flags": {},
                  "children": [
                    {
                      "id": 26,
                      "name": "y",
                      "kind": 1024,
                      "kindString": "Property",
                      "flags": {},
                      "type": {
                        "type": "intrinsic",
                        "name": "number"
                      }
                    }
                  ],
                  "groups": [
                    {
                      "title": "Properties",
                      "kind": 1024,
                      "children": [
                        26
                      ]
                    }
                  ]
                }
              }
            ]
          }
        },
        {
          "id": 27,
          "name": "NoReturnTag",
          "kind": 4194304,
          "kindString": "Type alias",
          "flags": {},
          "type": {
>>>>>>> b2a88ba4
            "type": "reflection",
            "declaration": {
              "id": 28,
              "name": "__type",
              "kind": 65536,
              "kindString": "Type literal",
              "flags": {},
              "signatures": [
                {
                  "id": 29,
                  "name": "__type",
                  "kind": 4096,
                  "kindString": "Call signature",
                  "flags": {},
                  "type": {
                    "type": "intrinsic",
                    "name": "any"
                  }
                }
              ]
            }
          }
        },
        {
          "id": 20,
          "name": "ObjectAlias",
          "kind": 4194304,
          "kindString": "Type alias",
          "flags": {},
          "comment": {
            "shortText": "type alias since it doesn't have a property tag"
          },
          "type": {
            "type": "reference",
            "name": "Object"
          }
        },
        {
          "id": 38,
          "name": "OptionalArg",
          "kind": 4194304,
          "kindString": "Type alias",
          "flags": {},
          "type": {
            "type": "reflection",
            "declaration": {
              "id": 39,
              "name": "__type",
              "kind": 65536,
              "kindString": "Type literal",
              "flags": {},
              "signatures": [
                {
                  "id": 40,
                  "name": "__type",
                  "kind": 4096,
                  "kindString": "Call signature",
                  "flags": {},
                  "parameters": [
                    {
                      "id": 41,
                      "name": "data",
                      "kind": 32768,
                      "kindString": "Parameter",
                      "flags": {
                        "isOptional": true
                      },
                      "type": {
                        "type": "intrinsic",
                        "name": "string"
                      }
                    }
                  ],
                  "type": {
                    "type": "intrinsic",
                    "name": "any"
                  }
                }
              ]
            }
          }
        },
        {
          "id": 21,
          "name": "UnionType",
          "kind": 4194304,
          "kindString": "Type alias",
          "flags": {},
          "comment": {
            "shortText": "docs for alias"
          },
          "type": {
            "type": "union",
            "types": [
              {
                "type": "intrinsic",
                "name": "string"
              },
              {
                "type": "intrinsic",
                "name": "number"
              }
            ]
          }
        },
        {
          "id": 10,
          "name": "ColumnType",
          "kind": 32,
          "kindString": "Variable",
          "flags": {
            "isConst": true
          },
          "comment": {},
          "type": {
            "type": "reflection",
            "declaration": {
              "id": 11,
              "name": "__type",
              "kind": 65536,
              "kindString": "Type literal",
              "flags": {},
              "children": [
                {
                  "id": 13,
                  "name": "NUMBER",
                  "kind": 1024,
                  "kindString": "Property",
                  "flags": {},
                  "type": {
                    "type": "intrinsic",
                    "name": "string"
                  },
                  "defaultValue": "\"number\""
                },
                {
                  "id": 12,
                  "name": "STRING",
                  "kind": 1024,
                  "kindString": "Property",
                  "flags": {},
                  "type": {
                    "type": "intrinsic",
                    "name": "string"
                  },
                  "defaultValue": "\"string\""
                }
              ],
              "groups": [
                {
                  "title": "Properties",
                  "kind": 1024,
                  "children": [
                    13,
                    12
                  ]
                }
              ]
            }
<<<<<<< HEAD
          }
        ]
      }
    },
    {
      "id": 21,
      "name": "NoReturnTag",
      "kind": 2097152,
      "kindString": "Type alias",
      "flags": {},
      "type": {
        "type": "reflection",
        "declaration": {
          "id": 22,
          "name": "__type",
          "kind": 65536,
          "kindString": "Type literal",
          "flags": {},
          "signatures": [
            {
              "id": 23,
              "name": "__type",
              "kind": 4096,
              "kindString": "Call signature",
              "flags": {},
              "type": {
                "type": "intrinsic",
                "name": "any"
              }
            }
          ]
        }
      }
    },
    {
      "id": 14,
      "name": "ObjectAlias",
      "kind": 2097152,
      "kindString": "Type alias",
      "flags": {},
      "comment": {
        "shortText": "type alias since it doesn't have a property tag"
      },
      "type": {
        "type": "reference",
        "name": "Object"
      }
    },
    {
      "id": 32,
      "name": "OptionalArg",
      "kind": 2097152,
      "kindString": "Type alias",
      "flags": {},
      "type": {
        "type": "reflection",
        "declaration": {
          "id": 33,
          "name": "__type",
          "kind": 65536,
          "kindString": "Type literal",
          "flags": {},
=======
          },
          "defaultValue": "..."
        },
        {
          "id": 7,
          "name": "usedFoo",
          "kind": 64,
          "kindString": "Function",
          "flags": {
            "isConst": true
          },
>>>>>>> b2a88ba4
          "signatures": [
            {
              "id": 8,
              "name": "usedFoo",
              "kind": 4096,
              "kindString": "Call signature",
              "flags": {},
              "comment": {},
              "parameters": [
                {
                  "id": 9,
                  "name": "args",
                  "kind": 32768,
                  "kindString": "Parameter",
                  "flags": {
                    "isRest": true
                  },
                  "type": {
                    "type": "array",
                    "elementType": {
                      "type": "intrinsic",
                      "name": "string"
                    }
                  }
                }
              ],
              "type": {
                "type": "intrinsic",
                "name": "number"
              }
            }
          ]
        }
<<<<<<< HEAD
      }
    },
    {
      "id": 15,
      "name": "UnionType",
      "kind": 2097152,
      "kindString": "Type alias",
      "flags": {},
      "comment": {
        "shortText": "docs for alias"
      },
      "type": {
        "type": "union",
        "types": [
          {
            "type": "intrinsic",
            "name": "string"
          },
          {
            "type": "intrinsic",
            "name": "number"
          }
        ]
      }
    },
    {
      "id": 4,
      "name": "ColumnType",
      "kind": 32,
      "kindString": "Variable",
      "flags": {},
      "comment": {},
      "type": {
        "type": "reflection",
        "declaration": {
          "id": 5,
          "name": "__type",
          "kind": 65536,
          "kindString": "Type literal",
          "flags": {},
=======
      ],
      "groups": [
        {
          "title": "Interfaces",
          "kind": 256,
>>>>>>> b2a88ba4
          "children": [
            17,
            15
          ]
<<<<<<< HEAD
        }
      },
      "defaultValue": "..."
    },
    {
      "id": 1,
      "name": "usedFoo",
      "kind": 64,
      "kindString": "Function",
      "flags": {},
      "signatures": [
=======
        },
>>>>>>> b2a88ba4
        {
          "title": "Type aliases",
          "kind": 4194304,
          "children": [
            14,
            44,
            30,
            42,
            33,
            22,
            27,
            20,
            38,
            21
          ]
        },
        {
          "title": "Variables",
          "kind": 32,
          "children": [
            10
          ]
        },
        {
          "title": "Functions",
          "kind": 64,
          "children": [
            7
          ]
        }
      ]
    }
  ],
  "groups": [
    {
<<<<<<< HEAD
      "title": "Interfaces",
      "kind": 256,
      "children": [
        11,
        9
      ]
    },
    {
      "title": "Type aliases",
      "kind": 2097152,
      "children": [
        8,
        38,
        24,
        36,
        27,
        16,
        21,
        14,
        32,
        15
      ]
    },
    {
      "title": "Variables",
      "kind": 32,
      "children": [
        4
      ]
    },
    {
      "title": "Functions",
      "kind": 64,
=======
      "title": "Modules",
      "kind": 1,
>>>>>>> b2a88ba4
      "children": [
        1,
        6
      ]
    }
  ]
}<|MERGE_RESOLUTION|>--- conflicted
+++ resolved
@@ -1,18 +1,13 @@
 {
   "id": 0,
   "name": "typedoc",
-<<<<<<< HEAD
   "kind": 1,
-  "kindString": "Project",
-=======
-  "kind": 0,
->>>>>>> b2a88ba4
   "flags": {},
   "children": [
     {
       "id": 1,
       "name": "export-eq-type",
-      "kind": 1,
+      "kind": 2,
       "kindString": "Module",
       "flags": {},
       "comment": {},
@@ -20,7 +15,7 @@
         {
           "id": 5,
           "name": "Foo",
-          "kind": 4194304,
+          "kind": 2097152,
           "kindString": "Type alias",
           "flags": {},
           "type": {
@@ -33,9 +28,7 @@
           "name": "export=",
           "kind": 64,
           "kindString": "Function",
-          "flags": {
-            "isConst": true
-          },
+          "flags": {},
           "signatures": [
             {
               "id": 3,
@@ -69,7 +62,7 @@
       "groups": [
         {
           "title": "Type aliases",
-          "kind": 4194304,
+          "kind": 2097152,
           "children": [
             5
           ]
@@ -86,7 +79,7 @@
     {
       "id": 6,
       "name": "index",
-      "kind": 1,
+      "kind": 2,
       "kindString": "Module",
       "flags": {},
       "comment": {},
@@ -101,40 +94,6 @@
             "shortText": "docs for interface"
           },
           "children": [
-<<<<<<< HEAD
-            10
-          ]
-        }
-      ]
-    },
-    {
-      "id": 8,
-      "name": "ColumnType",
-      "kind": 2097152,
-      "kindString": "Type alias",
-      "flags": {},
-      "type": {
-        "type": "intrinsic",
-        "name": "string"
-      }
-    },
-    {
-      "id": 38,
-      "name": "Foo",
-      "kind": 2097152,
-      "kindString": "Type alias",
-      "flags": {},
-      "type": {
-        "type": "reflection",
-        "declaration": {
-          "id": 39,
-          "name": "__type",
-          "kind": 65536,
-          "kindString": "Type literal",
-          "flags": {},
-          "signatures": [
-=======
->>>>>>> b2a88ba4
             {
               "id": 19,
               "name": "bar",
@@ -174,31 +133,12 @@
               ]
             }
           ]
-<<<<<<< HEAD
-        }
-      }
-    },
-    {
-      "id": 24,
-      "name": "HasReturnTag",
-      "kind": 2097152,
-      "kindString": "Type alias",
-      "flags": {},
-      "type": {
-        "type": "reflection",
-        "declaration": {
-          "id": 25,
-          "name": "__type",
-          "kind": 65536,
-          "kindString": "Type literal",
-=======
         },
         {
           "id": 15,
           "name": "InterfaceIsh",
           "kind": 256,
           "kindString": "Interface",
->>>>>>> b2a88ba4
           "flags": {},
           "children": [
             {
@@ -225,26 +165,11 @@
               ]
             }
           ]
-<<<<<<< HEAD
-        }
-      }
-    },
-    {
-      "id": 36,
-      "name": "Identity",
-      "kind": 2097152,
-      "kindString": "Type alias",
-      "flags": {},
-      "comment": {
-        "shortText": "comment on alias"
-      },
-      "typeParameter": [
-=======
         },
         {
           "id": 14,
           "name": "ColumnType",
-          "kind": 4194304,
+          "kind": 2097152,
           "kindString": "Type alias",
           "flags": {},
           "type": {
@@ -252,11 +177,10 @@
             "name": "string"
           }
         },
->>>>>>> b2a88ba4
         {
           "id": 44,
           "name": "Foo",
-          "kind": 4194304,
+          "kind": 2097152,
           "kindString": "Type alias",
           "flags": {},
           "type": {
@@ -304,7 +228,7 @@
         {
           "id": 30,
           "name": "HasReturnTag",
-          "kind": 4194304,
+          "kind": 2097152,
           "kindString": "Type alias",
           "flags": {},
           "type": {
@@ -334,7 +258,7 @@
         {
           "id": 42,
           "name": "Identity",
-          "kind": 4194304,
+          "kind": 2097152,
           "kindString": "Type alias",
           "flags": {},
           "comment": {
@@ -356,28 +280,11 @@
             "type": "reference",
             "name": "T"
           }
-<<<<<<< HEAD
-        }
-      ],
-      "type": {
-        "type": "reference",
-        "name": "T"
-      }
-    },
-    {
-      "id": 27,
-      "name": "IdentityFn",
-      "kind": 2097152,
-      "kindString": "Type alias",
-      "flags": {},
-      "typeParameter": [
-=======
-        },
->>>>>>> b2a88ba4
+        },
         {
           "id": 33,
           "name": "IdentityFn",
-          "kind": 4194304,
+          "kind": 2097152,
           "kindString": "Type alias",
           "flags": {},
           "typeParameter": [
@@ -424,31 +331,12 @@
                 }
               ]
             }
-<<<<<<< HEAD
-          ]
-        }
-      }
-    },
-    {
-      "id": 16,
-      "name": "IntersectionType",
-      "kind": 2097152,
-      "kindString": "Type alias",
-      "flags": {},
-      "comment": {
-        "shortText": "docs for alias"
-      },
-      "type": {
-        "type": "intersection",
-        "types": [
-          {
-=======
           }
         },
         {
           "id": 22,
           "name": "IntersectionType",
-          "kind": 4194304,
+          "kind": 2097152,
           "kindString": "Type alias",
           "flags": {},
           "comment": {
@@ -527,11 +415,10 @@
         {
           "id": 27,
           "name": "NoReturnTag",
-          "kind": 4194304,
-          "kindString": "Type alias",
-          "flags": {},
-          "type": {
->>>>>>> b2a88ba4
+          "kind": 2097152,
+          "kindString": "Type alias",
+          "flags": {},
+          "type": {
             "type": "reflection",
             "declaration": {
               "id": 28,
@@ -558,7 +445,7 @@
         {
           "id": 20,
           "name": "ObjectAlias",
-          "kind": 4194304,
+          "kind": 2097152,
           "kindString": "Type alias",
           "flags": {},
           "comment": {
@@ -572,7 +459,7 @@
         {
           "id": 38,
           "name": "OptionalArg",
-          "kind": 4194304,
+          "kind": 2097152,
           "kindString": "Type alias",
           "flags": {},
           "type": {
@@ -617,7 +504,7 @@
         {
           "id": 21,
           "name": "UnionType",
-          "kind": 4194304,
+          "kind": 2097152,
           "kindString": "Type alias",
           "flags": {},
           "comment": {
@@ -642,9 +529,7 @@
           "name": "ColumnType",
           "kind": 32,
           "kindString": "Variable",
-          "flags": {
-            "isConst": true
-          },
+          "flags": {},
           "comment": {},
           "type": {
             "type": "reflection",
@@ -691,70 +576,6 @@
                 }
               ]
             }
-<<<<<<< HEAD
-          }
-        ]
-      }
-    },
-    {
-      "id": 21,
-      "name": "NoReturnTag",
-      "kind": 2097152,
-      "kindString": "Type alias",
-      "flags": {},
-      "type": {
-        "type": "reflection",
-        "declaration": {
-          "id": 22,
-          "name": "__type",
-          "kind": 65536,
-          "kindString": "Type literal",
-          "flags": {},
-          "signatures": [
-            {
-              "id": 23,
-              "name": "__type",
-              "kind": 4096,
-              "kindString": "Call signature",
-              "flags": {},
-              "type": {
-                "type": "intrinsic",
-                "name": "any"
-              }
-            }
-          ]
-        }
-      }
-    },
-    {
-      "id": 14,
-      "name": "ObjectAlias",
-      "kind": 2097152,
-      "kindString": "Type alias",
-      "flags": {},
-      "comment": {
-        "shortText": "type alias since it doesn't have a property tag"
-      },
-      "type": {
-        "type": "reference",
-        "name": "Object"
-      }
-    },
-    {
-      "id": 32,
-      "name": "OptionalArg",
-      "kind": 2097152,
-      "kindString": "Type alias",
-      "flags": {},
-      "type": {
-        "type": "reflection",
-        "declaration": {
-          "id": 33,
-          "name": "__type",
-          "kind": 65536,
-          "kindString": "Type literal",
-          "flags": {},
-=======
           },
           "defaultValue": "..."
         },
@@ -763,10 +584,7 @@
           "name": "usedFoo",
           "kind": 64,
           "kindString": "Function",
-          "flags": {
-            "isConst": true
-          },
->>>>>>> b2a88ba4
+          "flags": {},
           "signatures": [
             {
               "id": 8,
@@ -800,76 +618,19 @@
             }
           ]
         }
-<<<<<<< HEAD
-      }
-    },
-    {
-      "id": 15,
-      "name": "UnionType",
-      "kind": 2097152,
-      "kindString": "Type alias",
-      "flags": {},
-      "comment": {
-        "shortText": "docs for alias"
-      },
-      "type": {
-        "type": "union",
-        "types": [
-          {
-            "type": "intrinsic",
-            "name": "string"
-          },
-          {
-            "type": "intrinsic",
-            "name": "number"
-          }
-        ]
-      }
-    },
-    {
-      "id": 4,
-      "name": "ColumnType",
-      "kind": 32,
-      "kindString": "Variable",
-      "flags": {},
-      "comment": {},
-      "type": {
-        "type": "reflection",
-        "declaration": {
-          "id": 5,
-          "name": "__type",
-          "kind": 65536,
-          "kindString": "Type literal",
-          "flags": {},
-=======
       ],
       "groups": [
         {
           "title": "Interfaces",
           "kind": 256,
->>>>>>> b2a88ba4
           "children": [
             17,
             15
           ]
-<<<<<<< HEAD
-        }
-      },
-      "defaultValue": "..."
-    },
-    {
-      "id": 1,
-      "name": "usedFoo",
-      "kind": 64,
-      "kindString": "Function",
-      "flags": {},
-      "signatures": [
-=======
-        },
->>>>>>> b2a88ba4
+        },
         {
           "title": "Type aliases",
-          "kind": 4194304,
+          "kind": 2097152,
           "children": [
             14,
             44,
@@ -902,44 +663,8 @@
   ],
   "groups": [
     {
-<<<<<<< HEAD
-      "title": "Interfaces",
-      "kind": 256,
-      "children": [
-        11,
-        9
-      ]
-    },
-    {
-      "title": "Type aliases",
-      "kind": 2097152,
-      "children": [
-        8,
-        38,
-        24,
-        36,
-        27,
-        16,
-        21,
-        14,
-        32,
-        15
-      ]
-    },
-    {
-      "title": "Variables",
-      "kind": 32,
-      "children": [
-        4
-      ]
-    },
-    {
-      "title": "Functions",
-      "kind": 64,
-=======
       "title": "Modules",
-      "kind": 1,
->>>>>>> b2a88ba4
+      "kind": 2,
       "children": [
         1,
         6
