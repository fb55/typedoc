--- conflicted
+++ resolved
@@ -690,8 +690,9 @@
           "name": "callbackReturn",
           "kind": 32,
           "kindString": "Variable",
-<<<<<<< HEAD
-          "flags": {},
+          "flags": {
+            "isConst": true
+          },
           "sources": [
             {
               "fileName": "literal.ts",
@@ -699,11 +700,6 @@
               "character": 13
             }
           ],
-=======
-          "flags": {
-            "isConst": true
-          },
->>>>>>> 1e0e38cf
           "type": {
             "type": "reflection",
             "declaration": {
@@ -1803,8 +1799,9 @@
           "name": "myConst",
           "kind": 32,
           "kindString": "Variable",
-<<<<<<< HEAD
-          "flags": {},
+          "flags": {
+            "isConst": true
+          },
           "sources": [
             {
               "fileName": "variable.ts",
@@ -1812,11 +1809,6 @@
               "character": 13
             }
           ],
-=======
-          "flags": {
-            "isConst": true
-          },
->>>>>>> 1e0e38cf
           "type": {
             "type": "literal",
             "value": 15
