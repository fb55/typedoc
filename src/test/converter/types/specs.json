{
  "id": 0,
  "name": "typedoc",
  "kind": 1,
  "flags": {},
  "children": [
    {
      "id": 1,
      "name": "general",
      "kind": 2,
      "kindString": "Module",
      "flags": {},
      "children": [
        {
          "id": 8,
          "name": "BigIntAlias",
          "kind": 4194304,
          "kindString": "Type alias",
          "flags": {},
          "sources": [
            {
              "fileName": "general.ts",
              "line": 12,
              "character": 12
            }
          ],
          "type": {
            "type": "intrinsic",
            "name": "bigint"
          }
        },
        {
          "id": 2,
          "name": "BigIntLiteral",
          "kind": 4194304,
          "kindString": "Type alias",
          "flags": {},
          "sources": [
            {
              "fileName": "general.ts",
              "line": 3,
              "character": 12
            }
          ],
          "type": {
            "type": "literal",
            "value": {
              "value": "1",
              "negative": false
            }
          }
        },
        {
          "id": 4,
          "name": "NegativeBigIntLiteral",
          "kind": 4194304,
          "kindString": "Type alias",
          "flags": {},
          "sources": [
            {
              "fileName": "general.ts",
              "line": 6,
              "character": 12
            }
          ],
          "type": {
            "type": "literal",
            "value": {
              "value": "1",
              "negative": true
            }
          }
        },
        {
          "id": 9,
          "name": "NegativeOne",
          "kind": 4194304,
          "kindString": "Type alias",
          "flags": {},
          "sources": [
            {
              "fileName": "general.ts",
              "line": 14,
              "character": 12
            }
          ],
          "type": {
            "type": "literal",
            "value": -1
          }
        },
        {
          "id": 6,
          "name": "NumArray",
          "kind": 4194304,
          "kindString": "Type alias",
          "flags": {},
          "sources": [
            {
              "fileName": "general.ts",
              "line": 9,
              "character": 12
            }
          ],
          "type": {
            "type": "array",
            "elementType": {
              "type": "intrinsic",
              "name": "number"
            }
          }
        },
        {
          "id": 3,
          "name": "BigIntLiteralType",
          "kind": 32,
          "kindString": "Variable",
<<<<<<< HEAD
          "flags": {},
          "sources": [
            {
              "fileName": "general.ts",
              "line": 4,
              "character": 13
            }
          ],
=======
          "flags": {
            "isConst": true
          },
>>>>>>> 1e0e38cf
          "type": {
            "type": "literal",
            "value": {
              "value": "1",
              "negative": false
            }
          },
          "defaultValue": "..."
        },
        {
          "id": 5,
          "name": "NegativeBigIntLiteralType",
          "kind": 32,
          "kindString": "Variable",
<<<<<<< HEAD
          "flags": {},
          "sources": [
            {
              "fileName": "general.ts",
              "line": 7,
              "character": 13
            }
          ],
=======
          "flags": {
            "isConst": true
          },
>>>>>>> 1e0e38cf
          "type": {
            "type": "literal",
            "value": {
              "value": "1",
              "negative": true
            }
          },
          "defaultValue": "..."
        },
        {
          "id": 10,
          "name": "negativeOne",
          "kind": 32,
          "kindString": "Variable",
<<<<<<< HEAD
          "flags": {},
          "sources": [
            {
              "fileName": "general.ts",
              "line": 15,
              "character": 13
            }
          ],
=======
          "flags": {
            "isConst": true
          },
>>>>>>> 1e0e38cf
          "type": {
            "type": "literal",
            "value": -1
          },
          "defaultValue": "-1"
        },
        {
          "id": 7,
          "name": "numArray",
          "kind": 32,
          "kindString": "Variable",
<<<<<<< HEAD
          "flags": {},
          "sources": [
            {
              "fileName": "general.ts",
              "line": 10,
              "character": 13
            }
          ],
=======
          "flags": {
            "isConst": true
          },
>>>>>>> 1e0e38cf
          "type": {
            "type": "array",
            "elementType": {
              "type": "intrinsic",
              "name": "number"
            }
          },
          "defaultValue": "..."
        }
      ],
      "groups": [
        {
          "title": "Type aliases",
          "kind": 4194304,
          "children": [
            8,
            2,
            4,
            9,
            6
          ]
        },
        {
          "title": "Variables",
          "kind": 32,
          "children": [
            3,
            5,
            10,
            7
          ]
        }
      ],
      "sources": [
        {
          "fileName": "general.ts",
          "line": 1,
          "character": 0
        }
      ]
    },
    {
      "id": 11,
      "name": "index-signature",
      "kind": 2,
      "kindString": "Module",
      "flags": {},
      "children": [
        {
          "id": 15,
          "name": "PartialIndex",
          "kind": 256,
          "kindString": "Interface",
          "flags": {},
          "sources": [
            {
              "fileName": "index-signature.ts",
              "line": 5,
              "character": 17
            }
          ],
          "indexSignature": {
            "id": 16,
            "name": "__index",
            "kind": 8192,
            "kindString": "Index signature",
            "flags": {},
            "parameters": [
              {
                "id": 17,
                "name": "optName",
                "kind": 32768,
                "flags": {},
                "type": {
                  "type": "template-literal",
                  "head": "data-",
                  "tail": [
                    [
                      {
                        "type": "intrinsic",
                        "name": "string"
                      },
                      ""
                    ]
                  ]
                }
              }
            ],
            "type": {
              "type": "intrinsic",
              "name": "unknown"
            }
          }
        },
        {
          "id": 12,
          "name": "SymbolIndex",
          "kind": 256,
          "kindString": "Interface",
          "flags": {},
          "sources": [
            {
              "fileName": "index-signature.ts",
              "line": 1,
              "character": 17
            }
          ],
          "indexSignature": {
            "id": 13,
            "name": "__index",
            "kind": 8192,
            "kindString": "Index signature",
            "flags": {},
            "parameters": [
              {
                "id": 14,
                "name": "sym",
                "kind": 32768,
                "flags": {},
                "type": {
                  "type": "intrinsic",
                  "name": "symbol"
                }
              }
            ],
            "type": {
              "type": "intrinsic",
              "name": "unknown"
            }
          }
        },
        {
          "id": 18,
          "name": "UnionIndex",
          "kind": 256,
          "kindString": "Interface",
          "flags": {},
          "sources": [
            {
              "fileName": "index-signature.ts",
              "line": 9,
              "character": 17
            }
          ],
          "indexSignature": {
            "id": 19,
            "name": "__index",
            "kind": 8192,
            "kindString": "Index signature",
            "flags": {},
            "parameters": [
              {
                "id": 20,
                "name": "optName",
                "kind": 32768,
                "flags": {},
                "type": {
                  "type": "union",
                  "types": [
                    {
                      "type": "intrinsic",
                      "name": "string"
                    },
                    {
                      "type": "intrinsic",
                      "name": "symbol"
                    }
                  ]
                }
              }
            ],
            "type": {
              "type": "intrinsic",
              "name": "unknown"
            }
          }
        }
      ],
      "groups": [
        {
          "title": "Interfaces",
          "kind": 256,
          "children": [
            15,
            12,
            18
          ]
        }
      ],
      "sources": [
        {
          "fileName": "index-signature.ts",
          "line": 1,
          "character": 0
        }
      ]
    },
    {
      "id": 21,
      "name": "mapped",
      "kind": 2,
      "kindString": "Module",
      "flags": {},
      "children": [
        {
          "id": 32,
          "name": "DoubleKey",
          "kind": 4194304,
          "kindString": "Type alias",
          "flags": {},
          "sources": [
            {
              "fileName": "mapped.ts",
              "line": 7,
              "character": 12
            }
          ],
          "typeParameter": [
            {
              "id": 33,
              "name": "T",
              "kind": 131072,
              "kindString": "Type parameter",
              "flags": {}
            }
          ],
          "type": {
            "type": "mapped",
            "parameter": "K",
            "parameterType": {
              "type": "intersection",
              "types": [
                {
                  "type": "typeOperator",
                  "operator": "keyof",
                  "target": {
                    "type": "reference",
                    "id": 33,
                    "name": "T"
                  }
                },
                {
                  "type": "intrinsic",
                  "name": "string"
                }
              ]
            },
            "templateType": {
              "type": "indexedAccess",
              "indexType": {
                "type": "reference",
                "name": "K"
              },
              "objectType": {
                "type": "reference",
                "id": 33,
                "name": "T"
              }
            },
            "nameType": {
              "type": "template-literal",
              "head": "",
              "tail": [
                [
                  {
                    "type": "reference",
                    "name": "K"
                  },
                  ""
                ],
                [
                  {
                    "type": "reference",
                    "name": "K"
                  },
                  ""
                ]
              ]
            }
          }
        },
        {
          "id": 30,
          "name": "Mappy",
          "kind": 4194304,
          "kindString": "Type alias",
          "flags": {},
          "sources": [
            {
              "fileName": "mapped.ts",
              "line": 5,
              "character": 12
            }
          ],
          "typeParameter": [
            {
              "id": 31,
              "name": "T",
              "kind": 131072,
              "kindString": "Type parameter",
              "flags": {}
            }
          ],
          "type": {
            "type": "mapped",
            "parameter": "K",
            "parameterType": {
              "type": "typeOperator",
              "operator": "keyof",
              "target": {
                "type": "reference",
                "id": 31,
                "name": "T"
              }
            },
            "templateType": {
              "type": "indexedAccess",
              "indexType": {
                "type": "reference",
                "name": "K"
              },
              "objectType": {
                "type": "reference",
                "id": 31,
                "name": "T"
              }
            }
          }
        },
        {
          "id": 26,
          "name": "doubleKey",
          "kind": 64,
          "kindString": "Function",
          "flags": {},
          "sources": [
            {
              "fileName": "mapped.ts",
              "line": 9,
              "character": 16
            }
          ],
          "signatures": [
            {
              "id": 27,
              "name": "doubleKey",
              "kind": 4096,
              "kindString": "Call signature",
              "flags": {},
              "typeParameter": [
                {
                  "id": 28,
                  "name": "T",
                  "kind": 131072,
                  "kindString": "Type parameter",
                  "flags": {}
                }
              ],
              "parameters": [
                {
                  "id": 29,
                  "name": "arg",
                  "kind": 32768,
                  "kindString": "Parameter",
                  "flags": {},
                  "type": {
                    "type": "reference",
                    "id": 28,
                    "name": "T"
                  }
                }
              ],
              "type": {
                "type": "mapped",
                "parameter": "K",
                "parameterType": {
                  "type": "intrinsic",
                  "name": "string"
                },
                "templateType": {
                  "type": "indexedAccess",
                  "indexType": {
                    "type": "reference",
                    "name": "K"
                  },
                  "objectType": {
                    "type": "reference",
                    "id": 28,
                    "name": "T"
                  }
                },
                "nameType": {
                  "type": "template-literal",
                  "head": "",
                  "tail": [
                    [
                      {
                        "type": "reference",
                        "name": "K"
                      },
                      ""
                    ],
                    [
                      {
                        "type": "reference",
                        "name": "K"
                      },
                      ""
                    ]
                  ]
                }
              }
            }
          ]
        },
        {
          "id": 22,
          "name": "mapped",
          "kind": 64,
          "kindString": "Function",
          "flags": {},
          "sources": [
            {
              "fileName": "mapped.ts",
              "line": 1,
              "character": 16
            }
          ],
          "signatures": [
            {
              "id": 23,
              "name": "mapped",
              "kind": 4096,
              "kindString": "Call signature",
              "flags": {},
              "typeParameter": [
                {
                  "id": 24,
                  "name": "T",
                  "kind": 131072,
                  "kindString": "Type parameter",
                  "flags": {}
                }
              ],
              "parameters": [
                {
                  "id": 25,
                  "name": "arg",
                  "kind": 32768,
                  "kindString": "Parameter",
                  "flags": {},
                  "type": {
                    "type": "reference",
                    "id": 24,
                    "name": "T"
                  }
                }
              ],
              "type": {
                "type": "mapped",
                "parameter": "K",
                "parameterType": {
                  "type": "union",
                  "types": [
                    {
                      "type": "intrinsic",
                      "name": "string"
                    },
                    {
                      "type": "intrinsic",
                      "name": "number"
                    },
                    {
                      "type": "intrinsic",
                      "name": "symbol"
                    }
                  ]
                },
                "templateType": {
                  "type": "intrinsic",
                  "name": "string"
                },
                "readonlyModifier": "-",
                "optionalModifier": "+"
              }
            }
          ]
        }
      ],
      "groups": [
        {
          "title": "Type aliases",
          "kind": 4194304,
          "children": [
            32,
            30
          ]
        },
        {
          "title": "Functions",
          "kind": 64,
          "children": [
            26,
            22
          ]
        }
      ],
      "sources": [
        {
          "fileName": "mapped.ts",
          "line": 1,
          "character": 0
        }
      ]
    },
    {
      "id": 34,
      "name": "parens",
      "kind": 2,
      "kindString": "Module",
      "flags": {},
      "children": [
        {
          "id": 35,
          "name": "ZZ",
          "kind": 4194304,
          "kindString": "Type alias",
          "flags": {},
          "sources": [
            {
              "fileName": "parens.ts",
              "line": 3,
              "character": 12
            }
          ],
          "type": {
            "type": "intersection",
            "types": [
              {
                "type": "literal",
                "value": 1
              },
              {
                "type": "reflection",
                "declaration": {
                  "id": 36,
                  "name": "__type",
                  "kind": 65536,
                  "kindString": "Type literal",
                  "flags": {},
                  "children": [
                    {
                      "id": 37,
                      "name": "a",
                      "kind": 1024,
                      "kindString": "Property",
                      "flags": {},
                      "sources": [
                        {
                          "fileName": "parens.ts",
                          "line": 3,
                          "character": 24
                        }
                      ],
                      "type": {
                        "type": "intrinsic",
                        "name": "string"
                      }
                    }
                  ],
                  "groups": [
                    {
                      "title": "Properties",
                      "kind": 1024,
                      "children": [
                        37
                      ]
                    }
                  ],
                  "sources": [
                    {
                      "fileName": "parens.ts",
                      "line": 3,
                      "character": 22
                    }
                  ]
                }
              }
            ]
          }
        }
      ],
      "groups": [
        {
          "title": "Type aliases",
          "kind": 4194304,
          "children": [
            35
          ]
        }
      ],
      "sources": [
        {
          "fileName": "parens.ts",
          "line": 3,
          "character": 0
        }
      ]
    },
    {
      "id": 38,
      "name": "query",
      "kind": 2,
      "kindString": "Module",
      "flags": {},
      "children": [
        {
          "id": 40,
          "name": "TypeOfX",
          "kind": 4194304,
          "kindString": "Type alias",
          "flags": {},
          "sources": [
            {
              "fileName": "query.ts",
              "line": 3,
              "character": 12
            }
          ],
          "type": {
            "type": "query",
            "queryType": {
              "type": "reference",
              "id": 39,
              "name": "x"
            }
          }
        },
        {
          "id": 39,
          "name": "x",
          "kind": 32,
          "kindString": "Variable",
<<<<<<< HEAD
          "flags": {},
          "sources": [
            {
              "fileName": "query.ts",
              "line": 1,
              "character": 13
            }
          ],
=======
          "flags": {
            "isConst": true
          },
>>>>>>> 1e0e38cf
          "type": {
            "type": "literal",
            "value": 1
          },
          "defaultValue": "1"
        }
      ],
      "groups": [
        {
          "title": "Type aliases",
          "kind": 4194304,
          "children": [
            40
          ]
        },
        {
          "title": "Variables",
          "kind": 32,
          "children": [
            39
          ]
        }
      ],
      "sources": [
        {
          "fileName": "query.ts",
          "line": 1,
          "character": 0
        }
      ]
    },
    {
      "id": 41,
      "name": "tuple",
      "kind": 2,
      "kindString": "Module",
      "flags": {},
      "children": [
        {
          "id": 50,
          "name": "LeadingRest",
          "kind": 4194304,
          "kindString": "Type alias",
          "flags": {},
          "sources": [
            {
              "fileName": "tuple.ts",
              "line": 14,
              "character": 12
            }
          ],
          "type": {
            "type": "tuple",
            "elements": [
              {
                "type": "rest",
                "elementType": {
                  "type": "array",
                  "elementType": {
                    "type": "intrinsic",
                    "name": "string"
                  }
                }
              },
              {
                "type": "intrinsic",
                "name": "number"
              }
            ]
          }
        },
        {
          "id": 42,
          "name": "NamedTuple",
          "kind": 4194304,
          "kindString": "Type alias",
          "flags": {},
          "sources": [
            {
              "fileName": "tuple.ts",
              "line": 1,
              "character": 12
            }
          ],
          "type": {
            "type": "tuple",
            "elements": [
              {
                "type": "named-tuple-member",
                "name": "name",
                "isOptional": false,
                "element": {
                  "type": "intrinsic",
                  "name": "string"
                }
              },
              {
                "type": "named-tuple-member",
                "name": "optionalName",
                "isOptional": true,
                "element": {
                  "type": "intrinsic",
                  "name": "number"
                }
              }
            ]
          }
        },
        {
          "id": 48,
          "name": "WithOptionalElements",
          "kind": 4194304,
          "kindString": "Type alias",
          "flags": {},
          "sources": [
            {
              "fileName": "tuple.ts",
              "line": 11,
              "character": 12
            }
          ],
          "type": {
            "type": "tuple",
            "elements": [
              {
                "type": "literal",
                "value": 1
              },
              {
                "type": "optional",
                "elementType": {
                  "type": "literal",
                  "value": 2
                }
              },
              {
                "type": "optional",
                "elementType": {
                  "type": "literal",
                  "value": 3
                }
              }
            ]
          }
        },
        {
          "id": 44,
          "name": "WithRestType",
          "kind": 4194304,
          "kindString": "Type alias",
          "flags": {},
          "sources": [
            {
              "fileName": "tuple.ts",
              "line": 5,
              "character": 12
            }
          ],
          "type": {
            "type": "tuple",
            "elements": [
              {
                "type": "literal",
                "value": 1
              },
              {
                "type": "rest",
                "elementType": {
                  "type": "array",
                  "elementType": {
                    "type": "literal",
                    "value": 2
                  }
                }
              }
            ]
          }
        },
        {
          "id": 46,
          "name": "WithRestTypeNames",
          "kind": 4194304,
          "kindString": "Type alias",
          "flags": {},
          "sources": [
            {
              "fileName": "tuple.ts",
              "line": 8,
              "character": 12
            }
          ],
          "type": {
            "type": "tuple",
            "elements": [
              {
                "type": "named-tuple-member",
                "name": "a",
                "isOptional": false,
                "element": {
                  "type": "literal",
                  "value": 123
                }
              },
              {
                "type": "named-tuple-member",
                "name": "b",
                "isOptional": false,
                "element": {
                  "type": "array",
                  "elementType": {
                    "type": "literal",
                    "value": 456
                  }
                }
              }
            ]
          }
        },
        {
          "id": 51,
          "name": "leadingRest",
          "kind": 32,
          "kindString": "Variable",
<<<<<<< HEAD
          "flags": {},
          "sources": [
            {
              "fileName": "tuple.ts",
              "line": 16,
              "character": 13
            }
          ],
=======
          "flags": {
            "isConst": true
          },
>>>>>>> 1e0e38cf
          "type": {
            "type": "tuple",
            "elements": [
              {
                "type": "rest",
                "elementType": {
                  "type": "array",
                  "elementType": {
                    "type": "intrinsic",
                    "name": "string"
                  }
                }
              },
              {
                "type": "intrinsic",
                "name": "number"
              }
            ]
          },
          "defaultValue": "..."
        },
        {
          "id": 43,
          "name": "namedTuple",
          "kind": 32,
          "kindString": "Variable",
<<<<<<< HEAD
          "flags": {},
          "sources": [
            {
              "fileName": "tuple.ts",
              "line": 3,
              "character": 13
            }
          ],
=======
          "flags": {
            "isConst": true
          },
>>>>>>> 1e0e38cf
          "type": {
            "type": "tuple",
            "elements": [
              {
                "type": "named-tuple-member",
                "name": "name",
                "isOptional": false,
                "element": {
                  "type": "intrinsic",
                  "name": "string"
                }
              },
              {
                "type": "named-tuple-member",
                "name": "optionalName",
                "isOptional": true,
                "element": {
                  "type": "intrinsic",
                  "name": "number"
                }
              }
            ]
          },
          "defaultValue": "..."
        },
        {
          "id": 49,
          "name": "withOptionalElements",
          "kind": 32,
          "kindString": "Variable",
<<<<<<< HEAD
          "flags": {},
          "sources": [
            {
              "fileName": "tuple.ts",
              "line": 12,
              "character": 13
            }
          ],
=======
          "flags": {
            "isConst": true
          },
>>>>>>> 1e0e38cf
          "type": {
            "type": "tuple",
            "elements": [
              {
                "type": "literal",
                "value": 1
              },
              {
                "type": "optional",
                "elementType": {
                  "type": "literal",
                  "value": 2
                }
              },
              {
                "type": "optional",
                "elementType": {
                  "type": "literal",
                  "value": 3
                }
              }
            ]
          },
          "defaultValue": "..."
        },
        {
          "id": 45,
          "name": "withRestType",
          "kind": 32,
          "kindString": "Variable",
<<<<<<< HEAD
          "flags": {},
          "sources": [
            {
              "fileName": "tuple.ts",
              "line": 6,
              "character": 13
            }
          ],
=======
          "flags": {
            "isConst": true
          },
>>>>>>> 1e0e38cf
          "type": {
            "type": "tuple",
            "elements": [
              {
                "type": "literal",
                "value": 1
              },
              {
                "type": "rest",
                "elementType": {
                  "type": "array",
                  "elementType": {
                    "type": "literal",
                    "value": 2
                  }
                }
              }
            ]
          },
          "defaultValue": "..."
        },
        {
          "id": 47,
          "name": "withRestTypeNames",
          "kind": 32,
          "kindString": "Variable",
<<<<<<< HEAD
          "flags": {},
          "sources": [
            {
              "fileName": "tuple.ts",
              "line": 9,
              "character": 13
            }
          ],
=======
          "flags": {
            "isConst": true
          },
>>>>>>> 1e0e38cf
          "type": {
            "type": "tuple",
            "elements": [
              {
                "type": "named-tuple-member",
                "name": "a",
                "isOptional": false,
                "element": {
                  "type": "literal",
                  "value": 123
                }
              },
              {
                "type": "rest",
                "elementType": {
                  "type": "named-tuple-member",
                  "name": "b",
                  "isOptional": false,
                  "element": {
                    "type": "array",
                    "elementType": {
                      "type": "literal",
                      "value": 456
                    }
                  }
                }
              }
            ]
          },
          "defaultValue": "..."
        }
      ],
      "groups": [
        {
          "title": "Type aliases",
          "kind": 4194304,
          "children": [
            50,
            42,
            48,
            44,
            46
          ]
        },
        {
          "title": "Variables",
          "kind": 32,
          "children": [
            51,
            43,
            49,
            45,
            47
          ]
        }
      ],
      "sources": [
        {
          "fileName": "tuple.ts",
          "line": 1,
          "character": 0
        }
      ]
    },
    {
      "id": 52,
      "name": "type-operator",
      "kind": 2,
      "kindString": "Module",
      "flags": {},
      "children": [
        {
          "id": 54,
          "name": "B",
          "kind": 4194304,
          "kindString": "Type alias",
          "flags": {},
          "sources": [
            {
              "fileName": "type-operator.ts",
              "line": 2,
              "character": 12
            }
          ],
          "type": {
            "type": "typeOperator",
            "operator": "readonly",
            "target": {
              "type": "array",
              "elementType": {
                "type": "intrinsic",
                "name": "number"
              }
            }
          }
        },
        {
          "id": 55,
          "name": "C",
          "kind": 4194304,
          "kindString": "Type alias",
          "flags": {},
          "sources": [
            {
              "fileName": "type-operator.ts",
              "line": 3,
              "character": 12
            }
          ],
          "type": {
            "type": "reflection",
            "declaration": {
              "id": 56,
              "name": "__type",
              "kind": 65536,
              "kindString": "Type literal",
              "flags": {},
              "children": [
                {
                  "id": 57,
                  "name": "prop1",
                  "kind": 1024,
                  "kindString": "Property",
                  "flags": {},
                  "sources": [
                    {
                      "fileName": "type-operator.ts",
                      "line": 4,
                      "character": 4
                    }
                  ],
                  "type": {
                    "type": "intrinsic",
                    "name": "string"
                  }
                },
                {
                  "id": 58,
                  "name": "prop2",
                  "kind": 1024,
                  "kindString": "Property",
                  "flags": {},
                  "sources": [
                    {
                      "fileName": "type-operator.ts",
                      "line": 5,
                      "character": 4
                    }
                  ],
                  "type": {
                    "type": "intrinsic",
                    "name": "number"
                  }
                }
              ],
              "groups": [
                {
                  "title": "Properties",
                  "kind": 1024,
                  "children": [
                    57,
                    58
                  ]
                }
              ],
              "sources": [
                {
                  "fileName": "type-operator.ts",
                  "line": 3,
                  "character": 16
                }
              ]
            }
          }
        },
        {
          "id": 59,
          "name": "D",
          "kind": 4194304,
          "kindString": "Type alias",
          "flags": {},
          "sources": [
            {
              "fileName": "type-operator.ts",
              "line": 7,
              "character": 12
            }
          ],
          "type": {
            "type": "typeOperator",
            "operator": "keyof",
            "target": {
              "type": "reference",
              "id": 55,
              "name": "C"
            }
          }
        },
        {
          "id": 53,
          "name": "a",
          "kind": 32,
          "kindString": "Variable",
<<<<<<< HEAD
          "flags": {},
          "sources": [
            {
              "fileName": "type-operator.ts",
              "line": 1,
              "character": 13
            }
          ],
=======
          "flags": {
            "isConst": true
          },
>>>>>>> 1e0e38cf
          "type": {
            "type": "typeOperator",
            "operator": "unique",
            "target": {
              "type": "intrinsic",
              "name": "symbol"
            }
          },
          "defaultValue": "..."
        }
      ],
      "groups": [
        {
          "title": "Type aliases",
          "kind": 4194304,
          "children": [
            54,
            55,
            59
          ]
        },
        {
          "title": "Variables",
          "kind": 32,
          "children": [
            53
          ]
        }
      ],
      "sources": [
        {
          "fileName": "type-operator.ts",
          "line": 1,
          "character": 0
        }
      ]
    },
    {
      "id": 60,
      "name": "union-or-intersection",
      "kind": 2,
      "kindString": "Module",
      "flags": {},
      "children": [
        {
          "id": 61,
          "name": "FirstType",
          "kind": 256,
          "kindString": "Interface",
          "flags": {},
          "comment": {
            "summary": [
              {
                "kind": "text",
                "text": "First type for union or intersection type tests."
              }
            ]
          },
          "children": [
            {
              "id": 62,
              "name": "firstProperty",
              "kind": 1024,
              "kindString": "Property",
              "flags": {},
              "comment": {
                "summary": [
                  {
                    "kind": "text",
                    "text": "Property of first type."
                  }
                ]
              },
              "sources": [
                {
                  "fileName": "union-or-intersection.ts",
                  "line": 8,
                  "character": 4
                }
              ],
              "type": {
                "type": "intrinsic",
                "name": "string"
              }
            }
          ],
          "groups": [
            {
              "title": "Properties",
              "kind": 1024,
              "children": [
                62
              ]
            }
          ],
          "sources": [
            {
              "fileName": "union-or-intersection.ts",
              "line": 4,
              "character": 17
            }
          ]
        },
        {
          "id": 63,
          "name": "SecondType",
          "kind": 256,
          "kindString": "Interface",
          "flags": {},
          "comment": {
            "summary": [
              {
                "kind": "text",
                "text": "Second type for union or intersection type tests."
              }
            ]
          },
          "children": [
            {
              "id": 64,
              "name": "secondProperty",
              "kind": 1024,
              "kindString": "Property",
              "flags": {},
              "comment": {
                "summary": [
                  {
                    "kind": "text",
                    "text": "Property of second type."
                  }
                ]
              },
              "sources": [
                {
                  "fileName": "union-or-intersection.ts",
                  "line": 18,
                  "character": 4
                }
              ],
              "type": {
                "type": "intrinsic",
                "name": "number"
              }
            }
          ],
          "groups": [
            {
              "title": "Properties",
              "kind": 1024,
              "children": [
                64
              ]
            }
          ],
          "sources": [
            {
              "fileName": "union-or-intersection.ts",
              "line": 14,
              "character": 17
            }
          ]
        },
        {
          "id": 65,
          "name": "ThirdType",
          "kind": 256,
          "kindString": "Interface",
          "flags": {},
          "comment": {
            "summary": [
              {
                "kind": "text",
                "text": "Third type for union or intersection type tests."
              }
            ]
          },
          "children": [
            {
              "id": 68,
              "name": "thirdComplexProperty",
              "kind": 1024,
              "kindString": "Property",
              "flags": {},
              "comment": {
                "summary": [
                  {
                    "kind": "text",
                    "text": "Complex Property of third type."
                  }
                ]
              },
              "sources": [
                {
                  "fileName": "union-or-intersection.ts",
                  "line": 38,
                  "character": 4
                }
              ],
              "type": {
                "type": "array",
                "elementType": {
                  "type": "union",
                  "types": [
                    {
                      "type": "intrinsic",
                      "name": "string"
                    },
                    {
                      "type": "array",
                      "elementType": {
                        "type": "intersection",
                        "types": [
                          {
                            "type": "reference",
                            "id": 61,
                            "name": "FirstType"
                          },
                          {
                            "type": "reference",
                            "id": 63,
                            "name": "SecondType"
                          }
                        ]
                      }
                    }
                  ]
                }
              }
            },
            {
              "id": 67,
              "name": "thirdIntersectionProperty",
              "kind": 1024,
              "kindString": "Property",
              "flags": {},
              "comment": {
                "summary": [
                  {
                    "kind": "text",
                    "text": "Intersection Property of third type."
                  }
                ]
              },
              "sources": [
                {
                  "fileName": "union-or-intersection.ts",
                  "line": 33,
                  "character": 4
                }
              ],
              "type": {
                "type": "intersection",
                "types": [
                  {
                    "type": "reference",
                    "id": 61,
                    "name": "FirstType"
                  },
                  {
                    "type": "reference",
                    "id": 65,
                    "name": "ThirdType"
                  }
                ]
              }
            },
            {
              "id": 66,
              "name": "thirdUnionProperty",
              "kind": 1024,
              "kindString": "Property",
              "flags": {},
              "comment": {
                "summary": [
                  {
                    "kind": "text",
                    "text": "Union Property of third type."
                  }
                ]
              },
              "sources": [
                {
                  "fileName": "union-or-intersection.ts",
                  "line": 28,
                  "character": 4
                }
              ],
              "type": {
                "type": "union",
                "types": [
                  {
                    "type": "reference",
                    "id": 61,
                    "name": "FirstType"
                  },
                  {
                    "type": "reference",
                    "id": 63,
                    "name": "SecondType"
                  }
                ]
              }
            }
          ],
          "groups": [
            {
              "title": "Properties",
              "kind": 1024,
              "children": [
                68,
                67,
                66
              ]
            }
          ],
          "sources": [
            {
              "fileName": "union-or-intersection.ts",
              "line": 24,
              "character": 17
            }
          ]
        }
      ],
      "groups": [
        {
          "title": "Interfaces",
          "kind": 256,
          "children": [
            61,
            63,
            65
          ]
        }
      ],
      "sources": [
        {
          "fileName": "union-or-intersection.ts",
          "line": 4,
          "character": 0
        }
      ]
    }
  ],
  "groups": [
    {
      "title": "Modules",
      "kind": 2,
      "children": [
        1,
        11,
        21,
        34,
        38,
        41,
        52,
        60
      ]
    }
  ]
}<|MERGE_RESOLUTION|>--- conflicted
+++ resolved
@@ -115,8 +115,9 @@
           "name": "BigIntLiteralType",
           "kind": 32,
           "kindString": "Variable",
-<<<<<<< HEAD
-          "flags": {},
+          "flags": {
+            "isConst": true
+          },
           "sources": [
             {
               "fileName": "general.ts",
@@ -124,11 +125,6 @@
               "character": 13
             }
           ],
-=======
-          "flags": {
-            "isConst": true
-          },
->>>>>>> 1e0e38cf
           "type": {
             "type": "literal",
             "value": {
@@ -143,8 +139,9 @@
           "name": "NegativeBigIntLiteralType",
           "kind": 32,
           "kindString": "Variable",
-<<<<<<< HEAD
-          "flags": {},
+          "flags": {
+            "isConst": true
+          },
           "sources": [
             {
               "fileName": "general.ts",
@@ -152,11 +149,6 @@
               "character": 13
             }
           ],
-=======
-          "flags": {
-            "isConst": true
-          },
->>>>>>> 1e0e38cf
           "type": {
             "type": "literal",
             "value": {
@@ -171,8 +163,9 @@
           "name": "negativeOne",
           "kind": 32,
           "kindString": "Variable",
-<<<<<<< HEAD
-          "flags": {},
+          "flags": {
+            "isConst": true
+          },
           "sources": [
             {
               "fileName": "general.ts",
@@ -180,11 +173,6 @@
               "character": 13
             }
           ],
-=======
-          "flags": {
-            "isConst": true
-          },
->>>>>>> 1e0e38cf
           "type": {
             "type": "literal",
             "value": -1
@@ -196,8 +184,9 @@
           "name": "numArray",
           "kind": 32,
           "kindString": "Variable",
-<<<<<<< HEAD
-          "flags": {},
+          "flags": {
+            "isConst": true
+          },
           "sources": [
             {
               "fileName": "general.ts",
@@ -205,11 +194,6 @@
               "character": 13
             }
           ],
-=======
-          "flags": {
-            "isConst": true
-          },
->>>>>>> 1e0e38cf
           "type": {
             "type": "array",
             "elementType": {
@@ -853,8 +837,9 @@
           "name": "x",
           "kind": 32,
           "kindString": "Variable",
-<<<<<<< HEAD
-          "flags": {},
+          "flags": {
+            "isConst": true
+          },
           "sources": [
             {
               "fileName": "query.ts",
@@ -862,11 +847,6 @@
               "character": 13
             }
           ],
-=======
-          "flags": {
-            "isConst": true
-          },
->>>>>>> 1e0e38cf
           "type": {
             "type": "literal",
             "value": 1
@@ -1090,8 +1070,9 @@
           "name": "leadingRest",
           "kind": 32,
           "kindString": "Variable",
-<<<<<<< HEAD
-          "flags": {},
+          "flags": {
+            "isConst": true
+          },
           "sources": [
             {
               "fileName": "tuple.ts",
@@ -1099,11 +1080,6 @@
               "character": 13
             }
           ],
-=======
-          "flags": {
-            "isConst": true
-          },
->>>>>>> 1e0e38cf
           "type": {
             "type": "tuple",
             "elements": [
@@ -1130,8 +1106,9 @@
           "name": "namedTuple",
           "kind": 32,
           "kindString": "Variable",
-<<<<<<< HEAD
-          "flags": {},
+          "flags": {
+            "isConst": true
+          },
           "sources": [
             {
               "fileName": "tuple.ts",
@@ -1139,11 +1116,6 @@
               "character": 13
             }
           ],
-=======
-          "flags": {
-            "isConst": true
-          },
->>>>>>> 1e0e38cf
           "type": {
             "type": "tuple",
             "elements": [
@@ -1174,8 +1146,9 @@
           "name": "withOptionalElements",
           "kind": 32,
           "kindString": "Variable",
-<<<<<<< HEAD
-          "flags": {},
+          "flags": {
+            "isConst": true
+          },
           "sources": [
             {
               "fileName": "tuple.ts",
@@ -1183,11 +1156,6 @@
               "character": 13
             }
           ],
-=======
-          "flags": {
-            "isConst": true
-          },
->>>>>>> 1e0e38cf
           "type": {
             "type": "tuple",
             "elements": [
@@ -1218,8 +1186,9 @@
           "name": "withRestType",
           "kind": 32,
           "kindString": "Variable",
-<<<<<<< HEAD
-          "flags": {},
+          "flags": {
+            "isConst": true
+          },
           "sources": [
             {
               "fileName": "tuple.ts",
@@ -1227,11 +1196,6 @@
               "character": 13
             }
           ],
-=======
-          "flags": {
-            "isConst": true
-          },
->>>>>>> 1e0e38cf
           "type": {
             "type": "tuple",
             "elements": [
@@ -1258,8 +1222,9 @@
           "name": "withRestTypeNames",
           "kind": 32,
           "kindString": "Variable",
-<<<<<<< HEAD
-          "flags": {},
+          "flags": {
+            "isConst": true
+          },
           "sources": [
             {
               "fileName": "tuple.ts",
@@ -1267,11 +1232,6 @@
               "character": 13
             }
           ],
-=======
-          "flags": {
-            "isConst": true
-          },
->>>>>>> 1e0e38cf
           "type": {
             "type": "tuple",
             "elements": [
@@ -1475,8 +1435,9 @@
           "name": "a",
           "kind": 32,
           "kindString": "Variable",
-<<<<<<< HEAD
-          "flags": {},
+          "flags": {
+            "isConst": true
+          },
           "sources": [
             {
               "fileName": "type-operator.ts",
@@ -1484,11 +1445,6 @@
               "character": 13
             }
           ],
-=======
-          "flags": {
-            "isConst": true
-          },
->>>>>>> 1e0e38cf
           "type": {
             "type": "typeOperator",
             "operator": "unique",
