--- conflicted
+++ resolved
@@ -231,17 +231,10 @@
             ],
             [ReflectionKind.GetSignature]: [ts.SyntaxKind.GetAccessor],
             [ReflectionKind.SetSignature]: [ts.SyntaxKind.SetAccessor],
-<<<<<<< HEAD
-            [ReflectionKind.TypeAlias]: [ts.SyntaxKind.TypeAliasDeclaration],
-=======
-            [ReflectionKind.ObjectLiteral]: [
-                ts.SyntaxKind.ObjectLiteralExpression,
-            ],
             [ReflectionKind.TypeAlias]: [
                 ts.SyntaxKind.TypeAliasDeclaration,
                 ts.SyntaxKind.JSDocTypedefTag,
             ],
->>>>>>> 089ffbc8
             [ReflectionKind.Event]: [], /// this needs to go away
             [ReflectionKind.Reference]: [
                 ts.SyntaxKind.NamespaceExport,
