import * as Path from "path";
import * as FS from "fs";
import * as ts from "typescript";

import { Converter } from "./converter/index";
import { RendererContainer } from "./renderer";
import type { ProjectReflection } from "./models/index";
import {
    Logger,
    ConsoleLogger,
    CallbackLogger,
    normalizePath,
} from "./utils/index";
import { createMinimatch } from "./utils/paths";

import {
    AbstractComponent,
    ChildableComponent,
    Component,
    DUMMY_APPLICATION_OWNER,
} from "./utils/component";
import { Options, BindOption } from "./utils";
import type { TypeDocOptions } from "./utils/options/declaration";
import { flatMap } from "./utils/array";
<<<<<<< HEAD
import { discoverNpmPlugins, loadPlugins } from "./utils/plugins";
=======
import { basename } from "path";
>>>>>>> 855bf6f4

// eslint-disable-next-line @typescript-eslint/no-var-requires
const packageInfo = require("../../package.json") as {
    version: string;
    peerDependencies: { typescript: string };
};

const supportedVersionMajorMinor = packageInfo.peerDependencies.typescript
    .split("||")
    .map((version) => version.replace(/^\s*|\.x\s*$/g, ""));

/**
 * The default TypeDoc main application class.
 *
 * This class holds the two main components of TypeDoc, the [[Converter]] and
 * the [[Renderer]]. When running TypeDoc, first the [[Converter]] is invoked which
 * generates a [[ProjectReflection]] from the passed in source files. The
 * [[ProjectReflection]] is a hierarchical model representation of the TypeScript
 * project. Afterwards the model is passed to the [[Renderer]] which uses an instance
 * of [[BaseTheme]] to generate the final documentation.
 *
 * Both the [[Converter]] and the [[Renderer]] are subclasses of the [[AbstractComponent]]
 * and emit a series of events while processing the project. Subscribe to these Events
 * to control the application flow or alter the output.
 */
@Component({ name: "application", internal: true })
export class Application extends ChildableComponent<
    Application,
    AbstractComponent<Application>
> {
    /**
     * The converter used to create the declaration reflections.
     */
    converter: Converter;

    /**
     * The renderers which will be used to produce output.
     */
    renderers = new RendererContainer(this);

    /**
     * The logger that should be used to output messages.
     */
    logger: Logger;

    options: Options;

    @BindOption("logger")
    loggerType!: string | Function;

    @BindOption("exclude")
    exclude!: Array<string>;

    @BindOption("entryPoints")
    entryPoints!: string[];

    @BindOption("options")
    optionsFile!: string;

    @BindOption("tsconfig")
    project!: string;

    /**
     * The version number of TypeDoc.
     */
    static VERSION = packageInfo.version;

    /**
     * Create a new TypeDoc application instance.
     *
     * @param options An object containing the options that should be used.
     */
    constructor() {
        super(DUMMY_APPLICATION_OWNER);

        this.logger = new ConsoleLogger();
        this.options = new Options(this.logger);
        this.options.addDefaultDeclarations();
        this.converter = this.addComponent<Converter>("converter", Converter);
    }

    /**
     * Initialize TypeDoc with the given options object.
     *
     * @param options  The desired options to set.
     */
    bootstrap(options: Partial<TypeDocOptions> = {}): void {
        for (const [key, val] of Object.entries(options)) {
            try {
                this.options.setValue(key as keyof TypeDocOptions, val);
            } catch {
                // Ignore errors, plugins haven't been loaded yet and may declare an option.
            }
        }
        this.options.read(new Logger());

        const logger = this.loggerType;
        if (typeof logger === "function") {
            this.logger = new CallbackLogger(<any>logger);
            this.options.setLogger(this.logger);
        } else if (logger === "none") {
            this.logger = new Logger();
            this.options.setLogger(this.logger);
        }
        this.logger.level = this.options.getValue("logLevel");

        let plugins = this.options.getValue("plugin");
        if (plugins.length === 0) {
            plugins = discoverNpmPlugins(this);
        }
        loadPlugins(this, plugins);

        this.options.reset();
        for (const [key, val] of Object.entries(options)) {
            try {
                this.options.setValue(key as keyof TypeDocOptions, val);
            } catch (error) {
                this.logger.error(error.message);
            }
        }
        this.options.read(this.logger);
        this.logger.level = this.options.getValue("logLevel");
    }

    /**
     * Return the application / root component instance.
     * @deprecated will be removed in 0.22.
     */
    get application(): Application {
        this.logger.deprecated(
            "Application.application is deprecated, plugins are now passed the Application instance"
        );
        return this;
    }

    /**
     * @deprecated will be removed in 0.22
     */
    get owner(): Application {
        this.logger.deprecated(
            "Application.owner is deprecated, plugins are now passed the Application instance"
        );
        return this;
    }

    /**
     * Return the path to the TypeScript compiler.
     */
    public getTypeScriptPath(): string {
        return Path.dirname(require.resolve("typescript"));
    }

    public getTypeScriptVersion(): string {
        return ts.version;
    }

    /**
     * Run the converter for the given set of files and return the generated reflections.
     *
     * @param src  A list of source that should be compiled and converted.
     * @returns An instance of ProjectReflection on success, undefined otherwise.
     */
    public convert(): ProjectReflection | undefined {
        this.logger.verbose(
            `Using TypeScript ${this.getTypeScriptVersion()} from ${this.getTypeScriptPath()}`
        );

        if (
            !supportedVersionMajorMinor.some(
                (version) => version == ts.versionMajorMinor
            )
        ) {
            this.logger.warn(
                `You are running with an unsupported TypeScript version! TypeDoc supports ${supportedVersionMajorMinor.join(
                    ", "
                )}`
            );
        }

        if (Object.keys(this.options.getCompilerOptions()).length === 0) {
            this.logger.warn(
                `No compiler options set. This likely means that TypeDoc did not find your tsconfig.json. Generated documentation will probably be empty.`
            );
        }

        const programs = [
            ts.createProgram({
                rootNames: this.options.getFileNames(),
                options: this.options.getCompilerOptions(),
                projectReferences: this.options.getProjectReferences(),
            }),
        ];

        // This might be a solution style tsconfig, in which case we need to add a program for each
        // reference so that the converter can look through each of these.
        if (programs[0].getRootFileNames().length === 0) {
            const resolvedReferences = programs[0].getResolvedProjectReferences();
            for (const ref of resolvedReferences ?? []) {
                if (!ref) continue; // This indicates bad configuration... will be reported later.

                programs.push(
                    ts.createProgram({
                        options: ref.commandLine.options,
                        rootNames: ref.commandLine.fileNames,
                        projectReferences: ref.commandLine.projectReferences,
                    })
                );
            }
        }

        this.logger.verbose(`Converting with ${programs.length} programs`);

        const errors = flatMap(programs, ts.getPreEmitDiagnostics);
        if (errors.length) {
            this.logger.diagnostics(errors);
            return;
        }

        if (this.application.options.getValue("emit")) {
            for (const program of programs) {
                program.emit();
            }
        }

        return this.converter.convert(
            this.expandInputFiles(this.entryPoints),
            programs
        );
    }

    public convertAndWatch(
        success: (project: ProjectReflection) => Promise<void>
    ): void {
        if (
            !this.options.getValue("preserveWatchOutput") &&
            this.logger instanceof ConsoleLogger
        ) {
            ts.sys.clearScreen?.();
        }

        this.logger.verbose(
            "Using TypeScript %s from %s",
            this.getTypeScriptVersion(),
            this.getTypeScriptPath()
        );

        if (
            !supportedVersionMajorMinor.some(
                (version) => version == ts.versionMajorMinor
            )
        ) {
            this.logger.warn(
                `You are running with an unsupported TypeScript version! TypeDoc supports ${supportedVersionMajorMinor.join(
                    ", "
                )}`
            );
        }

        if (Object.keys(this.options.getCompilerOptions()).length === 0) {
            this.logger.warn(
                `No compiler options set. This likely means that TypeDoc did not find your tsconfig.json. Generated documentation will probably be empty.`
            );
        }

        // Doing this is considerably more complicated, we'd need to manage an array of programs, not convert until all programs
        // have reported in the first time... just error out for now. I'm not convinced anyone will actually notice.
        if (this.application.options.getFileNames().length === 0) {
            this.logger.error(
                "The provided tsconfig file looks like a solution style tsconfig, which is not supported in watch mode."
            );
            return;
        }

        // Matches the behavior of the tsconfig option reader.
        let tsconfigFile = this.options.getValue("tsconfig");
        tsconfigFile =
            ts.findConfigFile(
                tsconfigFile,
                ts.sys.fileExists,
                tsconfigFile.toLowerCase().endsWith(".json")
                    ? basename(tsconfigFile)
                    : undefined
            ) ?? "tsconfig.json";

        // We don't want to do it the first time to preserve initial debug status messages. They'll be lost
        // after the user saves a file, but better than nothing...
        let firstStatusReport = true;

        const host = ts.createWatchCompilerHost(
            tsconfigFile,
            { noEmit: !this.application.options.getValue("emit") },
            ts.sys,
            ts.createEmitAndSemanticDiagnosticsBuilderProgram,
            (diagnostic) => this.logger.diagnostic(diagnostic),
            (status, newLine, _options, errorCount) => {
                if (
                    !firstStatusReport &&
                    errorCount === void 0 &&
                    !this.options.getValue("preserveWatchOutput") &&
                    this.logger instanceof ConsoleLogger
                ) {
                    ts.sys.clearScreen?.();
                }
                firstStatusReport = false;
                this.logger.write(
                    ts.flattenDiagnosticMessageText(status.messageText, newLine)
                );
            }
        );

        let successFinished = true;
        let currentProgram: ts.Program | undefined;

        const runSuccess = () => {
            if (!currentProgram) {
                return;
            }

            if (successFinished) {
                this.logger.resetErrors();
                const project = this.converter.convert(
                    this.expandInputFiles(this.entryPoints),
                    currentProgram
                );
                currentProgram = undefined;
                successFinished = false;
                success(project).then(() => {
                    successFinished = true;
                    runSuccess();
                });
            }
        };

        const origAfterProgramCreate = host.afterProgramCreate;
        host.afterProgramCreate = (program) => {
            if (ts.getPreEmitDiagnostics(program.getProgram()).length === 0) {
                currentProgram = program.getProgram();
                runSuccess();
            }
            origAfterProgramCreate?.(program);
        };

        ts.createWatchProgram(host);
    }

    /**
     * Renders the given project to the user specified output directories.
     * @param project The project to write to the specified outputs
     */
    public async render(project: ProjectReflection) {
        await this.renderers.render(project);
    }

    /**
     * Render HTML for the given project
     * @deprecated Prefer setting the `out` option and calling {@link Application.render}
     */
    public async generateDocs(
        project: ProjectReflection,
        out: string
    ): Promise<void> {
        this.logger.deprecated(
            "Application.generateDocs is deprecated. Instead of calling this, set the `out` option and call Application.render"
        );

        const oldOut = this.options.getValue("out");
        this.options.setValue("out", out);
        try {
            await this.renderers.getRenderer("html").render(project);
        } finally {
            this.options.setValue("out", oldOut);
        }
    }

    /**
     * Run the converter for the given set of files and write the reflections to a json file.
     *
     * @param out  The path and file name of the target file.
     * @returns TRUE if the json file could be written successfully, otherwise FALSE.
     * @deprecated Prefer setting the `json` option and calling {@link Application.render}
     */
    public async generateJson(
        project: ProjectReflection,
        out: string
    ): Promise<void> {
        this.logger.deprecated(
            "Application.generateJson is deprecated. Instead of calling this, set the `json` option and call Application.render"
        );
        const oldJson = this.options.getValue("json");
        this.options.setValue("json", out);
        try {
            await this.renderers.getRenderer("json").render(project);
        } finally {
            this.options.setValue("json", oldJson);
        }
    }

    /**
     * Expand a list of input files.
     *
     * Searches for directories in the input files list and replaces them with a
     * listing of all TypeScript files within them. One may use the ```--exclude``` option
     * to filter out files with a pattern.
     *
     * @param inputFiles  The list of files that should be expanded.
     * @returns  The list of input files with expanded directories.
     */
    public expandInputFiles(inputFiles: readonly string[]): string[] {
        const files: string[] = [];

        const exclude = createMinimatch(this.exclude);

        function isExcluded(fileName: string): boolean {
            return exclude.some((mm) => mm.match(fileName));
        }

        const supportedFileRegex =
            this.options.getCompilerOptions().allowJs ||
            this.options.getCompilerOptions().checkJs
                ? /\.[tj]sx?$/
                : /\.tsx?$/;
        function add(file: string, entryPoint: boolean) {
            let stats: FS.Stats;
            try {
                stats = FS.statSync(file);
            } catch {
                // No permission or a symbolic link, do not resolve.
                return;
            }
            const fileIsDir = stats.isDirectory();
            if (fileIsDir && !file.endsWith("/")) {
                file = `${file}/`;
            }

            if (!entryPoint && isExcluded(normalizePath(file))) {
                return;
            }

            if (fileIsDir) {
                FS.readdirSync(file).forEach((next) => {
                    add(Path.join(file, next), false);
                });
            } else if (supportedFileRegex.test(file)) {
                files.push(normalizePath(file));
            }
        }

        inputFiles.forEach((file) => {
            const resolved = Path.resolve(file);
            if (!FS.existsSync(resolved)) {
                this.logger.warn(
                    `Provided entry point ${file} does not exist and will not be included in the docs.`
                );
                return;
            }

            add(resolved, true);
        });

        return files;
    }

    /**
     * Print the version number.
     */
    toString() {
        return [
            "",
            `TypeDoc ${Application.VERSION}`,
            `Using TypeScript ${this.getTypeScriptVersion()} from ${this.getTypeScriptPath()}`,
            "",
        ].join("\n");
    }
}<|MERGE_RESOLUTION|>--- conflicted
+++ resolved
@@ -22,11 +22,8 @@
 import { Options, BindOption } from "./utils";
 import type { TypeDocOptions } from "./utils/options/declaration";
 import { flatMap } from "./utils/array";
-<<<<<<< HEAD
 import { discoverNpmPlugins, loadPlugins } from "./utils/plugins";
-=======
 import { basename } from "path";
->>>>>>> 855bf6f4
 
 // eslint-disable-next-line @typescript-eslint/no-var-requires
 const packageInfo = require("../../package.json") as {
@@ -268,9 +265,7 @@
         }
 
         this.logger.verbose(
-            "Using TypeScript %s from %s",
-            this.getTypeScriptVersion(),
-            this.getTypeScriptPath()
+            `Using TypeScript ${this.getTypeScriptVersion()} from ${this.getTypeScriptPath()}`
         );
 
         if (
@@ -293,7 +288,7 @@
 
         // Doing this is considerably more complicated, we'd need to manage an array of programs, not convert until all programs
         // have reported in the first time... just error out for now. I'm not convinced anyone will actually notice.
-        if (this.application.options.getFileNames().length === 0) {
+        if (this.options.getFileNames().length === 0) {
             this.logger.error(
                 "The provided tsconfig file looks like a solution style tsconfig, which is not supported in watch mode."
             );
