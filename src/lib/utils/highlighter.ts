--- conflicted
+++ resolved
@@ -1,10 +1,5 @@
 import { ok as assert } from "assert";
 import * as shiki from "shiki";
-<<<<<<< HEAD
-import type { Highlighter } from "shiki/dist/highlighter";
-import type { Theme as ShikiTheme } from "shiki-themes";
-=======
->>>>>>> a78fcf6e
 import { unique } from "./array";
 
 // This is needed because Shiki includes some "fake" languages
