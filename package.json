--- conflicted
+++ resolved
@@ -50,12 +50,8 @@
     "reg-suit": "^0.11.1",
     "reg-suit-core": "^0.11.1",
     "reg-suit-interface": "^0.11.0",
-<<<<<<< HEAD
+    "ts-node": "^10.4.0",
     "typescript": "^4.5.5"
-=======
-    "ts-node": "^10.4.0",
-    "typescript": "^4.5.4"
->>>>>>> 1e0e38cf
   },
   "files": [
     "/bin",
